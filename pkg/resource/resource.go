package resource

import (
	"context"
	"fmt"
	"strings"

	"github.com/go-logr/logr"
	"github.com/openshift-psap/special-resource-operator/pkg/clients"
	"github.com/openshift-psap/special-resource-operator/pkg/color"
	"github.com/openshift-psap/special-resource-operator/pkg/exit"
	"github.com/openshift-psap/special-resource-operator/pkg/filter"
	"github.com/openshift-psap/special-resource-operator/pkg/hash"
	"github.com/openshift-psap/special-resource-operator/pkg/poll"
	"github.com/openshift-psap/special-resource-operator/pkg/proxy"
	"helm.sh/helm/v3/pkg/kube"

	"github.com/openshift-psap/special-resource-operator/pkg/kernel"
	"github.com/openshift-psap/special-resource-operator/pkg/yamlutil"
	"github.com/pkg/errors"
	apierrors "k8s.io/apimachinery/pkg/api/errors"
	v1 "k8s.io/apimachinery/pkg/apis/meta/v1"
	"k8s.io/apimachinery/pkg/apis/meta/v1/unstructured"
	"k8s.io/apimachinery/pkg/runtime"
	"k8s.io/apimachinery/pkg/types"
	"sigs.k8s.io/controller-runtime/pkg/client"
	"sigs.k8s.io/controller-runtime/pkg/controller/controllerutil"
	"sigs.k8s.io/controller-runtime/pkg/log/zap"
	"sigs.k8s.io/yaml"
)

var (
	log           logr.Logger
	HelmClient    kube.Interface
	RuntimeScheme *runtime.Scheme
	UpdateVendor  string
)

func init() {
	log = zap.New(zap.UseDevMode(true)).WithName(color.Print("resource", color.Blue))
	customCallback = make(resourceCallbacks)
}

func IsNamespaced(kind string) bool {
	if kind == "Namespace" ||
		kind == "ClusterRole" ||
		kind == "ClusterRoleBinding" ||
		kind == "SecurityContextConstraint" ||
		kind == "SpecialResource" {
		return false
	}
	return true
}

func IsNotUpdateable(kind string) bool {
	// ServiceAccounts cannot be updated, maybe delete and create?
	if kind == "ServiceAccount" || kind == "Pod" {
		return true
	}
	return false
}

// Some resources need an updated resourceversion, during updates
func NeedsResourceVersionUpdate(kind string) bool {
	if kind == "SecurityContextConstraints" ||
		kind == "Service" ||
		kind == "ServiceMonitor" ||
		kind == "Route" ||
		kind == "Build" ||
		kind == "BuildRun" ||
		kind == "BuildConfig" ||
		kind == "ImageStream" ||
		kind == "PrometheusRule" ||
		kind == "CSIDriver" ||
		kind == "Issuer" ||
		kind == "CustomResourceDefinition" ||
		kind == "Certificate" ||
		kind == "SpecialResource" ||
		kind == "OperatorGroup" ||
		kind == "CertManager" ||
		kind == "MutatingWebhookConfiguration" ||
		kind == "ValidatingWebhookConfiguration" ||
		kind == "Deployment" ||
		kind == "ImagePolicy" {
		return true
	}
	return false

}

func UpdateResourceVersion(req *unstructured.Unstructured, found *unstructured.Unstructured) error {

	kind := found.GetKind()

	if NeedsResourceVersionUpdate(kind) {
		version, fnd, err := unstructured.NestedString(found.Object, "metadata", "resourceVersion")
		exit.OnErrorOrNotFound(fnd, err)

		if err := unstructured.SetNestedField(req.Object, version, "metadata", "resourceVersion"); err != nil {
			return errors.Wrap(err, "Couldn't update ResourceVersion")
		}

	}
	if kind == "Service" {
		clusterIP, fnd, err := unstructured.NestedString(found.Object, "spec", "clusterIP")
		exit.OnErrorOrNotFound(fnd, err)

		if err := unstructured.SetNestedField(req.Object, clusterIP, "spec", "clusterIP"); err != nil {
			return errors.Wrap(err, "Couldn't update clusterIP")
		}
		return nil
	}
	return nil
}

func SetNodeSelectorTerms(obj *unstructured.Unstructured, terms map[string]string) error {

	if strings.Compare(obj.GetKind(), "DaemonSet") == 0 ||
		strings.Compare(obj.GetKind(), "Deployment") == 0 ||
		strings.Compare(obj.GetKind(), "Statefulset") == 0 {
		if err := nodeSelectorTerms(terms, obj, "spec", "template", "spec", "nodeSelector"); err != nil {
			return errors.Wrap(err, "Cannot setup "+obj.GetKind()+" nodeSelector")
		}
	}
	if strings.Compare(obj.GetKind(), "Pod") == 0 {
		if err := nodeSelectorTerms(terms, obj, "spec", "nodeSelector"); err != nil {
			return errors.Wrap(err, "Cannot setup Pod nodeSelector")
		}
	}
	if strings.Compare(obj.GetKind(), "BuildConfig") == 0 {
		if err := nodeSelectorTerms(terms, obj, "spec", "nodeSelector"); err != nil {
			return errors.Wrap(err, "Cannot setup BuildConfig nodeSelector")
		}
	}

	return nil
}

func nodeSelectorTerms(terms map[string]string, obj *unstructured.Unstructured, fields ...string) error {

	nodeSelector, found, err := unstructured.NestedMap(obj.Object, fields...)
	exit.OnError(err)

	if !found {
		nodeSelector = make(map[string]interface{})
	}

	for k, v := range terms {
		nodeSelector[k] = v
	}

	if err := unstructured.SetNestedMap(obj.Object, nodeSelector, fields...); err != nil {
		return errors.Wrap(err, "Cannot update nodeSelector for: "+obj.GetName())
	}

	return nil
}

func CreateFromYAML(yamlFile []byte,
	releaseInstalled bool,
	owner v1.Object,
	name string,
	namespace string,
	nodeSelector map[string]string,
	kernelFullVersion string,
	operatingSystemMajorMinor string) error {

	scanner := yamlutil.NewYAMLScanner(yamlFile)

	for scanner.Scan() {

		yamlSpec := scanner.Bytes()

		obj := &unstructured.Unstructured{
			Object: map[string]interface{}{},
		}

		jsonSpec, err := yaml.YAMLToJSON(yamlSpec)
		if err != nil {
			return errors.Wrap(err, "Could not convert yaml file to json"+string(yamlSpec))
		}

		err = obj.UnmarshalJSON(jsonSpec)
		exit.OnError(errors.Wrap(err, "Cannot unmarshall json spec, check your manifest: "+string(jsonSpec)))

		//  Do not override the namespace if alreayd set
		if IsNamespaced(obj.GetKind()) && obj.GetNamespace() == "" {
			log.Info("Namespace empty settting", "namespace", namespace)
			obj.SetNamespace(namespace)
		}

		// We used this for predicate filtering, we're watching a lot of
		// API Objects we want to ignore all objects that do not have this
		// label.
		filter.SetLabel(obj)

		// kernel affinity related attributes only set if there is an
		// annotation specialresource.openshift.io/kernel-affine: true
		if kernel.IsObjectAffine(obj) {
			err := kernel.SetAffineAttributes(obj, kernelFullVersion,
				operatingSystemMajorMinor)
			exit.OnError(errors.Wrap(err, "Cannot set kernel affine attributes"))
		}

		// Add nodeSelector terms for the specialresource
		// we do not want to spread HW enablement stacks on all nodes
		err = SetNodeSelectorTerms(obj, nodeSelector)
		exit.OnError(errors.Wrap(err, "setting NodeSelectorTerms failed"))

		// We are only building a driver-container if we cannot pull the image
		// We are asuming that vendors provide pre compiled DriverContainers
		// If err == nil, build a new container, if err != nil skip it
		if err := rebuildDriverContainer(obj); err != nil {
			log.Info("Skipping building driver-container", "Name", obj.GetName())
			return nil
		}

		// Callbacks before CRUD will update the manifests
		if err := BeforeCRUD(obj, owner); err != nil {
			return errors.Wrap(err, "Before CRUD hooks failed")
		}
		// Create Update Delete Patch resources
		err = CRUD(obj, releaseInstalled, owner, name, namespace)
		// The mutating webhook needs a couple of secs to be ready
		// sleep for 5 secs and requeue
		if err != nil && strings.Contains(err.Error(), "failed calling webhook") {
			return errors.Wrap(err, "Webhook not ready, requeue")
		}
		exit.OnError(errors.Wrapf(err, "CRUD exited non-zero on Object: %+v", obj))

		// Callbacks after CRUD will wait for ressource and check status
		if err := AfterCRUD(obj, namespace); err != nil {
			return errors.Wrap(err, "After CRUD hooks failed")
		}

	}

	if err := scanner.Err(); err != nil {
		return errors.Wrap(err, "Failed to scan manifest")
	}
	return nil
}

func IsOneTimer(obj *unstructured.Unstructured) bool {

	// We are not recreating Pods that have restartPolicy: Never
	if obj.GetKind() == "Pod" {
		restartPolicy, found, err := unstructured.NestedString(obj.Object, "spec", "restartPolicy")
		exit.OnErrorOrNotFound(found, err)
		if restartPolicy == "Never" {
			return true
		}
	}
	return false
}

// CRUD Create Update Delete Resource
func CRUD(obj *unstructured.Unstructured, releaseInstalled bool, owner v1.Object, name string, namespace string) error {

	var logg logr.Logger
	if IsNamespaced(obj.GetKind()) {
		logg = log.WithValues("Kind", obj.GetKind()+": "+obj.GetNamespace()+"/"+obj.GetName())
	} else {
		logg = log.WithValues("Kind", obj.GetKind()+": "+obj.GetName())
	}

	// SpecialResource is the parent, all other objects are childs and need a reference
	// but only set the ownerreference if created by SRO do not set ownerreference per default
	if obj.GetKind() != "SpecialResource" && obj.GetKind() != "Namespace" {
		err := controllerutil.SetControllerReference(owner, obj, RuntimeScheme)
		exit.OnError(err)

		SetMetaData(obj, name, namespace)
	}

	found := obj.DeepCopy()

	key := types.NamespacedName{Namespace: obj.GetNamespace(), Name: obj.GetName()}

	err := clients.Interface.Get(context.TODO(), key, found)

	if apierrors.IsNotFound(err) {
		// We are not recreating all objects if a release is already installed
		if releaseInstalled && IsOneTimer(obj) {
			logg.Info("Skipping creation")
			return nil
		}

		logg.Info("Not found, creating")

		logg.Info("Release", "Installed", releaseInstalled)
		logg.Info("Is", "OneTimer", IsOneTimer(obj))

		hash.Annotate(obj)

		// If we create the resource set the owner reference
		err := controllerutil.SetControllerReference(owner, obj, RuntimeScheme)
		exit.OnError(err)

		SetMetaData(obj, name, namespace)

		if err := clients.Interface.Create(context.TODO(), obj); err != nil {
			if apierrors.IsForbidden(err) {
				return errors.Wrap(err, "API error is forbidden")
			}
			return errors.Wrap(err, "Unknown error")
		}

		return nil
	}

	if apierrors.IsForbidden(err) {
		return errors.Wrap(err, "Forbidden check Role, ClusterRole and Bindings for operator")
	}

	if err != nil {
		return errors.Wrap(err, "Unexpected error")
	}

	// Not updating Pod because we can only update image and some other
	// specific minor fields.
	if IsNotUpdateable(obj.GetKind()) {
		logg.Info("Not Updateable", "Resource", obj.GetKind())
		return nil
	}

	if hash.AnnotationEqual(found, obj) {
		logg.Info("Found, not updating, hash the same: " + found.GetKind() + "/" + found.GetName())
		return nil
	}

	logg.Info("Found, updating")
	required := obj.DeepCopy()

	hash.Annotate(required)

	// required.ResourceVersion = found.ResourceVersion this is only needed
	// before we update a resource, we do not care when creating, hence
	// !leave this here!
	if err := UpdateResourceVersion(required, found); err != nil {
		return errors.Wrap(err, "Couldn't Update ResourceVersion")
	}

	if err := clients.Interface.Update(context.TODO(), required); err != nil {
		return errors.Wrap(err, "Couldn't Update Resource")
	}

	return nil
}

func rebuildDriverContainer(obj *unstructured.Unstructured) error {

	logger := log.WithValues("Kind", obj.GetKind(), "Namespace", obj.GetNamespace(), "Name", obj.GetName())
	// BuildConfig are currently not triggered by an update need to delete first
	if obj.GetKind() == "BuildConfig" {
		annotations := obj.GetAnnotations()
		if vendor, ok := annotations["specialresource.openshift.io/driver-container-vendor"]; ok {
			logger.Info("driver-container-vendor", "vendor", vendor)
			if vendor == UpdateVendor {
				logger.Info("vendor == updateVendor", "vendor", vendor, "updateVendor", UpdateVendor)
				return nil
			}
			logger.Info("vendor != updateVendor", "vendor", vendor, "updateVendor", UpdateVendor)
			return errors.New("vendor != updateVendor")
		}
		logger.Info("No annotation driver-container-vendor found, not skipping")
		return nil
	}

	return nil
}

func SetMetaData(obj *unstructured.Unstructured, nm string, ns string) {

	annotations := obj.GetAnnotations()
<<<<<<< HEAD

	if annotations == nil {
		annotations = make(map[string]string)
	}

	annotations["meta.helm.sh/release-name"] = nm
	annotations["meta.helm.sh/release-namespace"] = ns

	obj.SetAnnotations(annotations)

	labels := obj.GetLabels()

	if labels == nil {
		labels = make(map[string]string)
	}

	labels["app.kubernetes.io/managed-by"] = "Helm"

	obj.SetLabels(labels)
=======

	if annotations == nil {
		annotations = make(map[string]string)
	}

	annotations["meta.helm.sh/release-name"] = nm
	annotations["meta.helm.sh/release-namespace"] = ns

	obj.SetAnnotations(annotations)

	labels := obj.GetLabels()

	if labels == nil {
		labels = make(map[string]string)
	}

	labels["app.kubernetes.io/managed-by"] = "Helm"
>>>>>>> 9977acce

	obj.SetLabels(labels)
}

type resourceCallbacks map[string]func(obj *unstructured.Unstructured, sr interface{}) error

var customCallback resourceCallbacks

func BeforeCRUD(obj *unstructured.Unstructured, sr interface{}) error {

	var found bool
	todo := ""
	annotations := obj.GetAnnotations()

	if valid, found := annotations["specialresource.openshift.io/proxy"]; found && valid == "true" {
		if err := proxy.Setup(obj); err != nil {
			return errors.Wrap(err, "Could not setup Proxy")
		}
	}

	if todo, found = annotations["specialresource.openshift.io/callback"]; !found {
		return nil
	}

	if prefix, ok := customCallback[todo]; ok {
		if err := prefix(obj, sr); err != nil {
			return errors.Wrap(err, "Could not run prefix callback")
		}
	}
	return nil
}

func AfterCRUD(obj *unstructured.Unstructured, namespace string) error {

	annotations := obj.GetAnnotations()
	clients.Namespace = namespace

	if state, found := annotations["specialresource.openshift.io/state"]; found && state == "driver-container" {
		log.Info("specialresource.openshift.io/state")
		if err := checkForImagePullBackOff(obj, namespace); err != nil {
			return errors.Wrap(err, "Cannot check for ImagePullBackOff")
		}
	}

	if wait, found := annotations["specialresource.openshift.io/wait"]; found && wait == "true" {
		log.Info("specialresource.openshift.io/wait")
		if err := poll.ForResource(obj); err != nil {
			return errors.Wrap(err, "Could not wait for resource")
		}
	}

	if pattern, found := annotations["specialresource.openshift.io/wait-for-logs"]; found && len(pattern) > 0 {
		log.Info("specialresource.openshift.io/wait-for-logs")
		if err := poll.ForDaemonSetLogs(obj, pattern); err != nil {
			return errors.Wrap(err, "Could not wait for DaemonSet logs")
		}
	}

	if _, found := annotations["helm.sh/hook"]; found {
		// In the case of hooks we're always waiting for all ressources
		if err := poll.ForResource(obj); err != nil {
			return errors.Wrap(err, "Could not wait for resource")
		}
	}

	// Always wait for CRDs to be present
	if obj.GetKind() == "CustomResourceDefinition" {
		if err := poll.ForResource(obj); err != nil {
			return errors.Wrap(err, "Could not wait for CRD")
		}
	}

	return nil
}

func checkForImagePullBackOff(obj *unstructured.Unstructured, namespace string) error {

	if err := poll.ForDaemonSet(obj); err == nil {
		return nil
	}

	labels := obj.GetLabels()
	value := labels["app"]

	find := make(map[string]string)
	find["app"] = value

	// DaemonSet is not coming up, lets check if we have to rebuild
	pods := &unstructured.UnstructuredList{}
	pods.SetAPIVersion("v1")
	pods.SetKind("PodList")

	log.Info("checkForImagePullBackOff get PodList from: " + namespace)

	opts := []client.ListOption{
		client.InNamespace(namespace),
		client.MatchingLabels(find),
	}

	err := clients.Interface.List(context.TODO(), pods, opts...)
	if err != nil {
		log.Error(err, "Could not get PodList")
		return err
	}

	if len(pods.Items) == 0 {
		return fmt.Errorf("no Pods found, reconciling")
	}

	var reason string

	for _, pod := range pods.Items {
		log.Info("checkForImagePullBackOff", "PodName", pod.GetName())

		var err error
		var found bool
		var containerStatuses []interface{}

		if containerStatuses, found, err = unstructured.NestedSlice(pod.Object, "status", "containerStatuses"); !found || err != nil {
			phase, found, err := unstructured.NestedString(pod.Object, "status", "phase")
			exit.OnErrorOrNotFound(found, err)
			log.Info("Pod is in phase: " + phase)
			continue
		}

		for _, containerStatus := range containerStatuses {
			switch containerStatus := containerStatus.(type) {
			case map[string]interface{}:
				reason, _, _ = unstructured.NestedString(containerStatus, "state", "waiting", "reason")
				log.Info("Reason", "reason", reason)
			default:
				log.Info("checkForImagePullBackOff", "DEFAULT NOT THE CORRECT TYPE", containerStatus)
			}
			break
		}

		if reason == "ImagePullBackOff" || reason == "ErrImagePull" {
			annotations := obj.GetAnnotations()
			if vendor, ok := annotations["specialresource.openshift.io/driver-container-vendor"]; ok {
				UpdateVendor = vendor
				return errors.New("ImagePullBackOff need to rebuild " + UpdateVendor + " driver-container")
			}
		}

		log.Info("Unsetting updateVendor, Pods not in ImagePullBackOff or ErrImagePull")
		UpdateVendor = ""
		return nil
	}

	return errors.New("Unexpected Phase of Pods in DameonSet: " + obj.GetName())
}<|MERGE_RESOLUTION|>--- conflicted
+++ resolved
@@ -373,7 +373,6 @@
 func SetMetaData(obj *unstructured.Unstructured, nm string, ns string) {
 
 	annotations := obj.GetAnnotations()
-<<<<<<< HEAD
 
 	if annotations == nil {
 		annotations = make(map[string]string)
@@ -391,27 +390,6 @@
 	}
 
 	labels["app.kubernetes.io/managed-by"] = "Helm"
-
-	obj.SetLabels(labels)
-=======
-
-	if annotations == nil {
-		annotations = make(map[string]string)
-	}
-
-	annotations["meta.helm.sh/release-name"] = nm
-	annotations["meta.helm.sh/release-namespace"] = ns
-
-	obj.SetAnnotations(annotations)
-
-	labels := obj.GetLabels()
-
-	if labels == nil {
-		labels = make(map[string]string)
-	}
-
-	labels["app.kubernetes.io/managed-by"] = "Helm"
->>>>>>> 9977acce
 
 	obj.SetLabels(labels)
 }
